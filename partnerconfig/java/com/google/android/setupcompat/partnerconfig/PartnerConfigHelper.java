/*
 * Copyright (C) 2018 The Android Open Source Project
 *
 * Licensed under the Apache License, Version 2.0 (the "License");
 * you may not use this file except in compliance with the License.
 * You may obtain a copy of the License at
 *
 *      http://www.apache.org/licenses/LICENSE-2.0
 *
 * Unless required by applicable law or agreed to in writing, software
 * distributed under the License is distributed on an "AS IS" BASIS,
 * WITHOUT WARRANTIES OR CONDITIONS OF ANY KIND, either express or implied.
 * See the License for the specific language governing permissions and
 * limitations under the License.
 */

package com.google.android.setupcompat.partnerconfig;

import android.content.ContentResolver;
import android.content.Context;
import android.content.res.Configuration;
import android.content.res.Resources;
import android.content.res.Resources.NotFoundException;
import android.database.ContentObserver;
import android.graphics.drawable.Drawable;
import android.net.Uri;
import android.os.Build;
import android.os.Build.VERSION_CODES;
import android.os.Bundle;
import android.util.DisplayMetrics;
import android.util.Log;
import android.util.TypedValue;
import androidx.annotation.ColorInt;
import androidx.annotation.NonNull;
import androidx.annotation.Nullable;
import androidx.annotation.VisibleForTesting;
import com.google.android.setupcompat.partnerconfig.PartnerConfig.ResourceType;
import java.util.ArrayList;
import java.util.Collections;
import java.util.EnumMap;
import java.util.List;

/** The helper reads and caches the partner configurations from SUW. */
public class PartnerConfigHelper {

  private static final String TAG = PartnerConfigHelper.class.getSimpleName();

  @VisibleForTesting
  public static final String SUW_AUTHORITY = "com.google.android.setupwizard.partner";

  @VisibleForTesting public static final String SUW_GET_PARTNER_CONFIG_METHOD = "getOverlayConfig";

  @VisibleForTesting public static final String KEY_FALLBACK_CONFIG = "fallbackConfig";

  @VisibleForTesting
  public static final String IS_SUW_DAY_NIGHT_ENABLED_METHOD = "isSuwDayNightEnabled";

  @VisibleForTesting
  public static final String IS_EXTENDED_PARTNER_CONFIG_ENABLED_METHOD =
      "isExtendedPartnerConfigEnabled";

  @VisibleForTesting
  public static final String IS_DYNAMIC_COLOR_ENABLED_METHOD = "isDynamicColorEnabled";

<<<<<<< HEAD
=======
  @VisibleForTesting
  public static final String IS_NEUTRAL_BUTTON_STYLE_ENABLED_METHOD = "isNeutralButtonStyleEnabled";

  @VisibleForTesting public static final String SUW_PACKAGE_NAME = "com.google.android.setupwizard";
  @VisibleForTesting public static final String MATERIAL_YOU_RESOURCE_SUFFIX = "_material_you";

>>>>>>> 5be9fc7d
  @VisibleForTesting static Bundle suwDayNightEnabledBundle = null;

  @VisibleForTesting public static Bundle applyExtendedPartnerConfigBundle = null;

  @VisibleForTesting public static Bundle applyDynamicColorBundle = null;

  private static PartnerConfigHelper instance = null;

  @VisibleForTesting Bundle resultBundle = null;

  @VisibleForTesting
  final EnumMap<PartnerConfig, Object> partnerResourceCache = new EnumMap<>(PartnerConfig.class);

  private static ContentObserver contentObserver;

  private static int savedConfigUiMode;

  private static int savedOrientation = Configuration.ORIENTATION_PORTRAIT;

  public static synchronized PartnerConfigHelper get(@NonNull Context context) {
    if (!isValidInstance(context)) {
      instance = new PartnerConfigHelper(context);
    }
    return instance;
  }

  private static boolean isValidInstance(@NonNull Context context) {
    Configuration currentConfig = context.getResources().getConfiguration();
    if (instance == null) {
      savedConfigUiMode = currentConfig.uiMode & Configuration.UI_MODE_NIGHT_MASK;
      savedOrientation = currentConfig.orientation;
      return false;
    } else {
      if (isSetupWizardDayNightEnabled(context)
          && (currentConfig.uiMode & Configuration.UI_MODE_NIGHT_MASK) != savedConfigUiMode) {
        savedConfigUiMode = currentConfig.uiMode & Configuration.UI_MODE_NIGHT_MASK;
        resetInstance();
        return false;
      } else if (currentConfig.orientation != savedOrientation) {
        savedOrientation = currentConfig.orientation;
        resetInstance();
        return false;
      }
    }
    return true;
  }

  private PartnerConfigHelper(Context context) {
    getPartnerConfigBundle(context);

    registerContentObserver(context);
  }

  /**
   * Returns whether partner customized config values are available. This is true if setup wizard's
   * content provider returns us a non-empty bundle, even if all the values are default, and none
   * are customized by the overlay APK.
   */
  public boolean isAvailable() {
    return resultBundle != null && !resultBundle.isEmpty();
  }

  /**
   * Returns whether the given {@code resourceConfig} are available. This is true if setup wizard's
   * content provider returns us a non-empty bundle, and this result bundle includes the given
   * {@code resourceConfig} even if all the values are default, and none are customized by the
   * overlay APK.
   */
  public boolean isPartnerConfigAvailable(PartnerConfig resourceConfig) {
    return isAvailable() && resultBundle.containsKey(resourceConfig.getResourceName());
  }

  /**
   * Returns the color of given {@code resourceConfig}, or 0 if the given {@code resourceConfig} is
   * not found. If the {@code ResourceType} of the given {@code resourceConfig} is not color,
   * IllegalArgumentException will be thrown.
   *
   * @param context The context of client activity
   * @param resourceConfig The {@link PartnerConfig} of target resource
   */
  @ColorInt
  public int getColor(@NonNull Context context, PartnerConfig resourceConfig) {
    if (resourceConfig.getResourceType() != ResourceType.COLOR) {
      throw new IllegalArgumentException("Not a color resource");
    }

    if (partnerResourceCache.containsKey(resourceConfig)) {
      return (int) partnerResourceCache.get(resourceConfig);
    }

    int result = 0;
    try {
      ResourceEntry resourceEntry =
          getResourceEntryFromKey(context, resourceConfig.getResourceName());
      Resources resource = resourceEntry.getResources();
      int resId = resourceEntry.getResourceId();

      // for @null
      TypedValue outValue = new TypedValue();
      resource.getValue(resId, outValue, true);
      if (outValue.type == TypedValue.TYPE_REFERENCE && outValue.data == 0) {
        return result;
      }

      if (Build.VERSION.SDK_INT >= VERSION_CODES.M) {
        result = resource.getColor(resId, null);
      } else {
        result = resource.getColor(resId);
      }
      partnerResourceCache.put(resourceConfig, result);
    } catch (NullPointerException exception) {
      // fall through
    }
    return result;
  }

  /**
   * Returns the {@code Drawable} of given {@code resourceConfig}, or {@code null} if the given
   * {@code resourceConfig} is not found. If the {@code ResourceType} of the given {@code
   * resourceConfig} is not drawable, IllegalArgumentException will be thrown.
   *
   * @param context The context of client activity
   * @param resourceConfig The {@code PartnerConfig} of target resource
   */
  @Nullable
  public Drawable getDrawable(@NonNull Context context, PartnerConfig resourceConfig) {
    if (resourceConfig.getResourceType() != ResourceType.DRAWABLE) {
      throw new IllegalArgumentException("Not a drawable resource");
    }

    if (partnerResourceCache.containsKey(resourceConfig)) {
      return (Drawable) partnerResourceCache.get(resourceConfig);
    }

    Drawable result = null;
    try {
      ResourceEntry resourceEntry =
          getResourceEntryFromKey(context, resourceConfig.getResourceName());
      Resources resource = resourceEntry.getResources();
      int resId = resourceEntry.getResourceId();

      // for @null
      TypedValue outValue = new TypedValue();
      resource.getValue(resId, outValue, true);
      if (outValue.type == TypedValue.TYPE_REFERENCE && outValue.data == 0) {
        return result;
      }

      if (Build.VERSION.SDK_INT >= VERSION_CODES.LOLLIPOP) {
        result = resource.getDrawable(resId, null);
      } else {
        result = resource.getDrawable(resId);
      }
      partnerResourceCache.put(resourceConfig, result);
    } catch (NullPointerException | NotFoundException exception) {
      // fall through
    }
    return result;
  }

  /**
   * Returns the string of the given {@code resourceConfig}, or {@code null} if the given {@code
   * resourceConfig} is not found. If the {@code ResourceType} of the given {@code resourceConfig}
   * is not string, IllegalArgumentException will be thrown.
   *
   * @param context The context of client activity
   * @param resourceConfig The {@code PartnerConfig} of target resource
   */
  @Nullable
  public String getString(@NonNull Context context, PartnerConfig resourceConfig) {
    if (resourceConfig.getResourceType() != ResourceType.STRING) {
      throw new IllegalArgumentException("Not a string resource");
    }

    if (partnerResourceCache.containsKey(resourceConfig)) {
      return (String) partnerResourceCache.get(resourceConfig);
    }

    String result = null;
    try {
      ResourceEntry resourceEntry =
          getResourceEntryFromKey(context, resourceConfig.getResourceName());
      Resources resource = resourceEntry.getResources();
      int resId = resourceEntry.getResourceId();

      result = resource.getString(resId);
      partnerResourceCache.put(resourceConfig, result);
    } catch (NullPointerException exception) {
      // fall through
    }
    return result;
  }

  /**
   * Returns the string array of the given {@code resourceConfig}, or {@code null} if the given
   * {@code resourceConfig} is not found. If the {@code ResourceType} of the given {@code
   * resourceConfig} is not string, IllegalArgumentException will be thrown.
   *
   * @param context The context of client activity
   * @param resourceConfig The {@code PartnerConfig} of target resource
   */
  @NonNull
  public List<String> getStringArray(@NonNull Context context, PartnerConfig resourceConfig) {
    if (resourceConfig.getResourceType() != ResourceType.STRING_ARRAY) {
      throw new IllegalArgumentException("Not a string array resource");
    }

    String[] result;
    List<String> listResult = new ArrayList<>();

    try {
      ResourceEntry resourceEntry =
          getResourceEntryFromKey(context, resourceConfig.getResourceName());
      Resources resource = resourceEntry.getResources();
      int resId = resourceEntry.getResourceId();

      result = resource.getStringArray(resId);
      Collections.addAll(listResult, result);
    } catch (NullPointerException exception) {
      // fall through
    }

    return listResult;
  }

  /**
   * Returns the boolean of given {@code resourceConfig}, or {@code defaultValue} if the given
   * {@code resourceName} is not found. If the {@code ResourceType} of the given {@code
   * resourceConfig} is not boolean, IllegalArgumentException will be thrown.
   *
   * @param context The context of client activity
   * @param resourceConfig The {@code PartnerConfig} of target resource
   * @param defaultValue The default value
   */
  public boolean getBoolean(
      @NonNull Context context, PartnerConfig resourceConfig, boolean defaultValue) {
    if (resourceConfig.getResourceType() != ResourceType.BOOL) {
      throw new IllegalArgumentException("Not a bool resource");
    }

    if (partnerResourceCache.containsKey(resourceConfig)) {
      return (boolean) partnerResourceCache.get(resourceConfig);
    }

    boolean result = defaultValue;
    try {
      ResourceEntry resourceEntry =
          getResourceEntryFromKey(context, resourceConfig.getResourceName());
      Resources resource = resourceEntry.getResources();
      int resId = resourceEntry.getResourceId();

      result = resource.getBoolean(resId);
      partnerResourceCache.put(resourceConfig, result);
    } catch (NullPointerException exception) {
      // fall through
    }
    return result;
  }

  /**
   * Returns the dimension of given {@code resourceConfig}. The default return value is 0.
   *
   * @param context The context of client activity
   * @param resourceConfig The {@code PartnerConfig} of target resource
   */
  public float getDimension(@NonNull Context context, PartnerConfig resourceConfig) {
    return getDimension(context, resourceConfig, 0);
  }

  /**
   * Returns the dimension of given {@code resourceConfig}. If the given {@code resourceConfig} is
   * not found, will return {@code defaultValue}. If the {@code ResourceType} of given {@code
   * resourceConfig} is not dimension, will throw IllegalArgumentException.
   *
   * @param context The context of client activity
   * @param resourceConfig The {@code PartnerConfig} of target resource
   * @param defaultValue The default value
   */
  public float getDimension(
      @NonNull Context context, PartnerConfig resourceConfig, float defaultValue) {
    if (resourceConfig.getResourceType() != ResourceType.DIMENSION) {
      throw new IllegalArgumentException("Not a dimension resource");
    }

    if (partnerResourceCache.containsKey(resourceConfig)) {
      return getDimensionFromTypedValue(
          context, (TypedValue) partnerResourceCache.get(resourceConfig));
    }

    float result = defaultValue;
    try {
      ResourceEntry resourceEntry =
          getResourceEntryFromKey(context, resourceConfig.getResourceName());
      Resources resource = resourceEntry.getResources();
      int resId = resourceEntry.getResourceId();

      result = resource.getDimension(resId);
      TypedValue value = getTypedValueFromResource(resource, resId, TypedValue.TYPE_DIMENSION);
      partnerResourceCache.put(resourceConfig, value);
      result =
          getDimensionFromTypedValue(
              context, (TypedValue) partnerResourceCache.get(resourceConfig));
    } catch (NullPointerException exception) {
      // fall through
    }
    return result;
  }

  /**
   * Returns the float of given {@code resourceConfig}. The default return value is 0.
   *
   * @param context The context of client activity
   * @param resourceConfig The {@code PartnerConfig} of target resource
   */
  public float getFraction(@NonNull Context context, PartnerConfig resourceConfig) {
    return getFraction(context, resourceConfig, 0.0f);
  }

  /**
   * Returns the float of given {@code resourceConfig}. If the given {@code resourceConfig} not
   * found, will return {@code defaultValue}. If the {@code ResourceType} of given {@code
   * resourceConfig} is not fraction, will throw IllegalArgumentException.
   *
   * @param context The context of client activity
   * @param resourceConfig The {@code PartnerConfig} of target resource
   * @param defaultValue The default value
   */
  public float getFraction(
      @NonNull Context context, PartnerConfig resourceConfig, float defaultValue) {
    if (resourceConfig.getResourceType() != ResourceType.FRACTION) {
      throw new IllegalArgumentException("Not a fraction resource");
    }

    if (partnerResourceCache.containsKey(resourceConfig)) {
      return (float) partnerResourceCache.get(resourceConfig);
    }

    float result = defaultValue;
    try {
      ResourceEntry resourceEntry =
          getResourceEntryFromKey(context, resourceConfig.getResourceName());
      Resources resource = resourceEntry.getResources();
      int resId = resourceEntry.getResourceId();

      result = resource.getFraction(resId, 1, 1);
      partnerResourceCache.put(resourceConfig, result);
    } catch (NullPointerException exception) {
      // fall through
    }
    return result;
  }

  /**
   * Returns the integer of given {@code resourceConfig}. If the given {@code resourceConfig} is not
   * found, will return {@code defaultValue}. If the {@code ResourceType} of given {@code
   * resourceConfig} is not dimension, will throw IllegalArgumentException.
   *
   * @param context The context of client activity
   * @param resourceConfig The {@code PartnerConfig} of target resource
   * @param defaultValue The default value
   */
  public int getInteger(@NonNull Context context, PartnerConfig resourceConfig, int defaultValue) {
    if (resourceConfig.getResourceType() != ResourceType.INTEGER) {
      throw new IllegalArgumentException("Not a integer resource");
    }

    if (partnerResourceCache.containsKey(resourceConfig)) {
      return (int) partnerResourceCache.get(resourceConfig);
    }

    int result = defaultValue;
    try {
      ResourceEntry resourceEntry =
          getResourceEntryFromKey(context, resourceConfig.getResourceName());
      Resources resource = resourceEntry.getResources();
      int resId = resourceEntry.getResourceId();

      result = resource.getInteger(resId);
      partnerResourceCache.put(resourceConfig, result);
    } catch (NullPointerException exception) {
      // fall through
    }
    return result;
  }

  /**
   * Returns the {@link ResourceEntry} of given {@code resourceConfig}, or {@code null} if the given
   * {@code resourceConfig} is not found. If the {@link ResourceType} of the given {@code
   * resourceConfig} is not illustration, IllegalArgumentException will be thrown.
   *
   * @param context The context of client activity
   * @param resourceConfig The {@link PartnerConfig} of target resource
   */
  @Nullable
  public ResourceEntry getIllustrationResourceEntry(
      @NonNull Context context, PartnerConfig resourceConfig) {
    if (resourceConfig.getResourceType() != ResourceType.ILLUSTRATION) {
      throw new IllegalArgumentException("Not a illustration resource");
    }

    if (partnerResourceCache.containsKey(resourceConfig)) {
      return (ResourceEntry) partnerResourceCache.get(resourceConfig);
    }

    try {
      ResourceEntry resourceEntry =
          getResourceEntryFromKey(context, resourceConfig.getResourceName());

      Resources resource = resourceEntry.getResources();
      int resId = resourceEntry.getResourceId();

      // TODO: The illustration resource entry validation should validate is it a video
      // resource or not?
      // for @null
      TypedValue outValue = new TypedValue();
      resource.getValue(resId, outValue, true);
      if (outValue.type == TypedValue.TYPE_REFERENCE && outValue.data == 0) {
        return null;
      }

      partnerResourceCache.put(resourceConfig, resourceEntry);
      return resourceEntry;
    } catch (NullPointerException exception) {
      // fall through
    }

    return null;
  }

  private void getPartnerConfigBundle(Context context) {
    if (resultBundle == null || resultBundle.isEmpty()) {
      try {
        resultBundle =
            context
                .getContentResolver()
                .call(
                    getContentUri(),
                    SUW_GET_PARTNER_CONFIG_METHOD,
                    /* arg= */ null,
                    /* extras= */ null);
        partnerResourceCache.clear();
      } catch (IllegalArgumentException | SecurityException exception) {
        Log.w(TAG, "Fail to get config from suw provider");
      }
    }
  }

  @Nullable
  @VisibleForTesting
  ResourceEntry getResourceEntryFromKey(Context context, String resourceName) {
    Bundle resourceEntryBundle = resultBundle.getBundle(resourceName);
    Bundle fallbackBundle = resultBundle.getBundle(KEY_FALLBACK_CONFIG);
    if (fallbackBundle != null) {
      resourceEntryBundle.putBundle(KEY_FALLBACK_CONFIG, fallbackBundle.getBundle(resourceName));
    }
    ResourceEntry tempResult =
        adjustResourceEntryDefaultValue(
            context, ResourceEntry.fromBundle(context, resourceEntryBundle));
    return adjustResourceEntryDayNightMode(context, tempResult);
  }

  /**
   * Force to day mode if setup wizard does not support day/night mode and current system is in
   * night mode.
   */
  private static ResourceEntry adjustResourceEntryDayNightMode(
      Context context, ResourceEntry resourceEntry) {
    Resources resource = resourceEntry.getResources();
    Configuration configuration = resource.getConfiguration();
    if (!isSetupWizardDayNightEnabled(context) && Util.isNightMode(configuration)) {
      if (resourceEntry == null) {
        Log.w(TAG, "resourceEntry is null, skip to force day mode.");
        return resourceEntry;
      }
      configuration.uiMode =
          Configuration.UI_MODE_NIGHT_NO
              | (configuration.uiMode & ~Configuration.UI_MODE_NIGHT_MASK);
      resource.updateConfiguration(configuration, resource.getDisplayMetrics());
    }

    return resourceEntry;
  }

  // Check the MNStyle flag and replace the inputResourceEntry.resourceName &
  // inputResourceEntry.resourceId
  private ResourceEntry adjustResourceEntryDefaultValue(
      Context context, ResourceEntry inputResourceEntry) {
    boolean useMaterialYouDefaultValue = shouldApplyMaterialYouStyle(context);
    if (useMaterialYouDefaultValue) {
      // If not overlay resource
      try {
        if (SUW_PACKAGE_NAME.equals(inputResourceEntry.getPackageName())) {
          String resourceTypeName =
              inputResourceEntry
                  .getResources()
                  .getResourceTypeName(inputResourceEntry.getResourceId());
          // try to update resourceName & resourceId
          String materialYouResourceName =
              inputResourceEntry.getResourceName().concat(MATERIAL_YOU_RESOURCE_SUFFIX);
          int materialYouResourceId =
              inputResourceEntry
                  .getResources()
                  .getIdentifier(
                      materialYouResourceName,
                      resourceTypeName,
                      inputResourceEntry.getPackageName());
          if (materialYouResourceId != 0) {
            Log.i(TAG, "use material you resource:" + materialYouResourceName);
            return new ResourceEntry(
                inputResourceEntry.getPackageName(),
                materialYouResourceName,
                materialYouResourceId,
                inputResourceEntry.getResources());
          }
        }
      } catch (NotFoundException ex) {
        // fall through
      }
    }
    return inputResourceEntry;
  }

  @VisibleForTesting
  public static synchronized void resetInstance() {
    instance = null;
    suwDayNightEnabledBundle = null;
    applyExtendedPartnerConfigBundle = null;
    applyDynamicColorBundle = null;
  }

  /**
   * Checks whether SetupWizard supports the DayNight theme during setup flow; if return false setup
   * flow should force to light theme.
   *
   * <p>Returns true if the setupwizard is listening to system DayNight theme setting.
   */
  public static boolean isSetupWizardDayNightEnabled(@NonNull Context context) {
    if (suwDayNightEnabledBundle == null) {
      try {
        suwDayNightEnabledBundle =
            context
                .getContentResolver()
                .call(
                    getContentUri(),
                    IS_SUW_DAY_NIGHT_ENABLED_METHOD,
                    /* arg= */ null,
                    /* extras= */ null);
      } catch (IllegalArgumentException | SecurityException exception) {
        Log.w(TAG, "SetupWizard DayNight supporting status unknown; return as false.");
        suwDayNightEnabledBundle = null;
        return false;
      }
    }

    return (suwDayNightEnabledBundle != null
        && suwDayNightEnabledBundle.getBoolean(IS_SUW_DAY_NIGHT_ENABLED_METHOD, false));
  }

  /** Returns true if the SetupWizard supports the extended partner configs during setup flow. */
  public static boolean shouldApplyExtendedPartnerConfig(@NonNull Context context) {
    if (applyExtendedPartnerConfigBundle == null) {
      try {
        applyExtendedPartnerConfigBundle =
            context
                .getContentResolver()
                .call(
                    getContentUri(),
                    IS_EXTENDED_PARTNER_CONFIG_ENABLED_METHOD,
                    /* arg= */ null,
                    /* extras= */ null);
      } catch (IllegalArgumentException | SecurityException exception) {
        Log.w(
            TAG,
            "SetupWizard extended partner configs supporting status unknown; return as false.");
        applyExtendedPartnerConfigBundle = null;
        return false;
      }
    }

    return (applyExtendedPartnerConfigBundle != null
        && applyExtendedPartnerConfigBundle.getBoolean(
            IS_EXTENDED_PARTNER_CONFIG_ENABLED_METHOD, false));
  }

  /** Returns true if the SetupWizard supports the dynamic color during setup flow. */
  public static boolean isSetupWizardDynamicColorEnabled(@NonNull Context context) {
    if (applyDynamicColorBundle == null) {
      try {
        applyDynamicColorBundle =
            context
                .getContentResolver()
                .call(
                    getContentUri(),
                    IS_DYNAMIC_COLOR_ENABLED_METHOD,
                    /* arg= */ null,
                    /* extras= */ null);
      } catch (IllegalArgumentException | SecurityException exception) {
        Log.w(TAG, "SetupWizard dynamic color supporting status unknown; return as false.");
        applyDynamicColorBundle = null;
        return false;
      }
    }

    return (applyDynamicColorBundle != null
        && applyDynamicColorBundle.getBoolean(IS_DYNAMIC_COLOR_ENABLED_METHOD, false));
  }

  @VisibleForTesting
  static Uri getContentUri() {
    return new Uri.Builder()
        .scheme(ContentResolver.SCHEME_CONTENT)
        .authority(SUW_AUTHORITY)
        .build();
  }

  private static TypedValue getTypedValueFromResource(Resources resource, int resId, int type) {
    TypedValue value = new TypedValue();
    resource.getValue(resId, value, true);
    if (value.type != type) {
      throw new NotFoundException(
          "Resource ID #0x"
              + Integer.toHexString(resId)
              + " type #0x"
              + Integer.toHexString(value.type)
              + " is not valid");
    }
    return value;
  }

  private static float getDimensionFromTypedValue(Context context, TypedValue value) {
    DisplayMetrics displayMetrics = context.getResources().getDisplayMetrics();
    return value.getDimension(displayMetrics);
  }

  private static void registerContentObserver(Context context) {
    if (isSetupWizardDayNightEnabled(context)) {
      if (contentObserver != null) {
        unregisterContentObserver(context);
      }

      Uri contentUri = getContentUri();
      try {
        contentObserver =
            new ContentObserver(null) {
              @Override
              public void onChange(boolean selfChange) {
                super.onChange(selfChange);
                resetInstance();
              }
            };
        context
            .getContentResolver()
            .registerContentObserver(contentUri, /* notifyForDescendants= */ true, contentObserver);
      } catch (SecurityException | NullPointerException | IllegalArgumentException e) {
        Log.w(TAG, "Failed to register content observer for " + contentUri + ": " + e);
      }
    }
  }

  private static void unregisterContentObserver(Context context) {
    try {
      context.getContentResolver().unregisterContentObserver(contentObserver);
      contentObserver = null;
    } catch (SecurityException | NullPointerException | IllegalArgumentException e) {
      Log.w(TAG, "Failed to unregister content observer: " + e);
    }
  }
}<|MERGE_RESOLUTION|>--- conflicted
+++ resolved
@@ -60,23 +60,27 @@
       "isExtendedPartnerConfigEnabled";
 
   @VisibleForTesting
+  public static final String IS_MATERIAL_YOU_STYLE_ENABLED_METHOD = "IsMaterialYouStyleEnabled";
+
+  @VisibleForTesting
   public static final String IS_DYNAMIC_COLOR_ENABLED_METHOD = "isDynamicColorEnabled";
 
-<<<<<<< HEAD
-=======
   @VisibleForTesting
   public static final String IS_NEUTRAL_BUTTON_STYLE_ENABLED_METHOD = "isNeutralButtonStyleEnabled";
 
   @VisibleForTesting public static final String SUW_PACKAGE_NAME = "com.google.android.setupwizard";
   @VisibleForTesting public static final String MATERIAL_YOU_RESOURCE_SUFFIX = "_material_you";
 
->>>>>>> 5be9fc7d
   @VisibleForTesting static Bundle suwDayNightEnabledBundle = null;
 
   @VisibleForTesting public static Bundle applyExtendedPartnerConfigBundle = null;
 
+  @VisibleForTesting public static Bundle applyMaterialYouConfigBundle = null;
+
   @VisibleForTesting public static Bundle applyDynamicColorBundle = null;
 
+  @VisibleForTesting public static Bundle applyNeutralButtonStyleBundle = null;
+
   private static PartnerConfigHelper instance = null;
 
   @VisibleForTesting Bundle resultBundle = null;
@@ -88,7 +92,16 @@
 
   private static int savedConfigUiMode;
 
-  private static int savedOrientation = Configuration.ORIENTATION_PORTRAIT;
+  @VisibleForTesting
+  public static int savedOrientation = Configuration.ORIENTATION_PORTRAIT;
+
+  /**
+   * When testing related to fake PartnerConfigHelper instance, should sync the following saved
+   * config with testing environment.
+   */
+  @VisibleForTesting public static int savedScreenHeight = Configuration.SCREEN_HEIGHT_DP_UNDEFINED;
+
+  @VisibleForTesting public static int savedScreenWidth = Configuration.SCREEN_WIDTH_DP_UNDEFINED;
 
   public static synchronized PartnerConfigHelper get(@NonNull Context context) {
     if (!isValidInstance(context)) {
@@ -102,15 +115,21 @@
     if (instance == null) {
       savedConfigUiMode = currentConfig.uiMode & Configuration.UI_MODE_NIGHT_MASK;
       savedOrientation = currentConfig.orientation;
+      savedScreenWidth = currentConfig.screenWidthDp;
+      savedScreenHeight = currentConfig.screenHeightDp;
       return false;
     } else {
-      if (isSetupWizardDayNightEnabled(context)
-          && (currentConfig.uiMode & Configuration.UI_MODE_NIGHT_MASK) != savedConfigUiMode) {
+      boolean uiModeChanged =
+          isSetupWizardDayNightEnabled(context)
+              && (currentConfig.uiMode & Configuration.UI_MODE_NIGHT_MASK) != savedConfigUiMode;
+      if (uiModeChanged
+          || currentConfig.orientation != savedOrientation
+          || currentConfig.screenWidthDp != savedScreenWidth
+          || currentConfig.screenHeightDp != savedScreenHeight) {
         savedConfigUiMode = currentConfig.uiMode & Configuration.UI_MODE_NIGHT_MASK;
-        resetInstance();
-        return false;
-      } else if (currentConfig.orientation != savedOrientation) {
         savedOrientation = currentConfig.orientation;
+        savedScreenHeight = currentConfig.screenHeightDp;
+        savedScreenWidth = currentConfig.screenWidthDp;
         resetInstance();
         return false;
       }
@@ -324,7 +343,7 @@
 
       result = resource.getBoolean(resId);
       partnerResourceCache.put(resourceConfig, result);
-    } catch (NullPointerException exception) {
+    } catch (NullPointerException | NotFoundException exception) {
       // fall through
     }
     return result;
@@ -373,7 +392,7 @@
       result =
           getDimensionFromTypedValue(
               context, (TypedValue) partnerResourceCache.get(resourceConfig));
-    } catch (NullPointerException exception) {
+    } catch (NullPointerException | NotFoundException exception) {
       // fall through
     }
     return result;
@@ -417,7 +436,7 @@
 
       result = resource.getFraction(resId, 1, 1);
       partnerResourceCache.put(resourceConfig, result);
-    } catch (NullPointerException exception) {
+    } catch (NullPointerException | NotFoundException exception) {
       // fall through
     }
     return result;
@@ -450,7 +469,7 @@
 
       result = resource.getInteger(resId);
       partnerResourceCache.put(resourceConfig, result);
-    } catch (NullPointerException exception) {
+    } catch (NullPointerException | NotFoundException exception) {
       // fall through
     }
     return result;
@@ -512,6 +531,8 @@
                     /* arg= */ null,
                     /* extras= */ null);
         partnerResourceCache.clear();
+        Log.i(
+            TAG, "PartnerConfigsBundle=" + (resultBundle != null ? resultBundle.size() : "(null)"));
       } catch (IllegalArgumentException | SecurityException exception) {
         Log.w(TAG, "Fail to get config from suw provider");
       }
@@ -598,7 +619,9 @@
     instance = null;
     suwDayNightEnabledBundle = null;
     applyExtendedPartnerConfigBundle = null;
+    applyMaterialYouConfigBundle = null;
     applyDynamicColorBundle = null;
+    applyNeutralButtonStyleBundle = null;
   }
 
   /**
@@ -655,6 +678,29 @@
             IS_EXTENDED_PARTNER_CONFIG_ENABLED_METHOD, false));
   }
 
+  /** Returns true if the SetupWizard is flow enabled "Material You(Glifv4)" style. */
+  public static boolean shouldApplyMaterialYouStyle(@NonNull Context context) {
+    if (applyMaterialYouConfigBundle == null) {
+      try {
+        applyMaterialYouConfigBundle =
+            context
+                .getContentResolver()
+                .call(
+                    getContentUri(),
+                    IS_MATERIAL_YOU_STYLE_ENABLED_METHOD,
+                    /* arg= */ null,
+                    /* extras= */ null);
+      } catch (IllegalArgumentException | SecurityException exception) {
+        Log.w(TAG, "SetupWizard Material You configs supporting status unknown; return as false.");
+        applyMaterialYouConfigBundle = null;
+        return false;
+      }
+    }
+
+    return (applyMaterialYouConfigBundle != null
+        && applyMaterialYouConfigBundle.getBoolean(IS_MATERIAL_YOU_STYLE_ENABLED_METHOD, false));
+  }
+
   /** Returns true if the SetupWizard supports the dynamic color during setup flow. */
   public static boolean isSetupWizardDynamicColorEnabled(@NonNull Context context) {
     if (applyDynamicColorBundle == null) {
@@ -678,6 +724,29 @@
         && applyDynamicColorBundle.getBoolean(IS_DYNAMIC_COLOR_ENABLED_METHOD, false));
   }
 
+  /** Returns true if the SetupWizard supports the neutral button style during setup flow. */
+  public static boolean isNeutralButtonStyleEnabled(@NonNull Context context) {
+    if (applyNeutralButtonStyleBundle == null) {
+      try {
+        applyNeutralButtonStyleBundle =
+            context
+                .getContentResolver()
+                .call(
+                    getContentUri(),
+                    IS_NEUTRAL_BUTTON_STYLE_ENABLED_METHOD,
+                    /* arg= */ null,
+                    /* extras= */ null);
+      } catch (IllegalArgumentException | SecurityException exception) {
+        Log.w(TAG, "Neutral button style supporting status unknown; return as false.");
+        applyNeutralButtonStyleBundle = null;
+        return false;
+      }
+    }
+
+    return (applyNeutralButtonStyleBundle != null
+        && applyNeutralButtonStyleBundle.getBoolean(IS_NEUTRAL_BUTTON_STYLE_ENABLED_METHOD, false));
+  }
+
   @VisibleForTesting
   static Uri getContentUri() {
     return new Uri.Builder()
